"""Test the SMTP protocol."""
import socket
import asyncio
import unittest

from aiosmtpd.controller import Controller
from aiosmtpd.handlers import Sink
from aiosmtpd.smtp import SMTP as Server, __ident__ as GREETING
from smtplib import SMTP, SMTPDataError, SMTPResponseException
from unittest.mock import Mock

CRLF = '\r\n'
BCRLF = b'\r\n'


class UTF8Controller(Controller):
    def factory(self):
        return Server(self.handler, decode_data=True)


class NoDecodeController(Controller):
    def factory(self):
        return Server(self.handler, decode_data=False)


class ReceivingHandler:
    box = None

    def __init__(self):
        self.box = []

    def process_message(self, *args, **kws):
        self.box.append(args)


class SizedController(Controller):
    def __init__(self, handler, size, loop=None, hostname='::0', port=8025):
        self.size = size
        super().__init__(handler, loop, hostname, port)

    def factory(self):
        return Server(self.handler, data_size_limit=self.size)


class SMTPUTF8Controller(Controller):
    def factory(self):
        return Server(self.handler, enable_SMTPUTF8=True)


class CustomHostnameController(Controller):
    def factory(self):
        return Server(self.handler, hostname='custom.localhost')


class CustomIdentController(Controller):
    def factory(self):
        server = Server(self.handler)
        server.__ident__ = 'Identifying SMTP v2112'
        return server


class ErroringHandler:
    error = None

    def process_message(self, peer, mailfrom, rcpttos, data, **kws):
        return '499 Could not accept the message'

    @asyncio.coroutine
    def handle_exception(self, e):
        self.error = e


class TestProtocol(unittest.TestCase):
    def setUp(self):
        self.transport = Mock()
        self._old_loop = asyncio.get_event_loop()
        self.loop = asyncio.new_event_loop()
        asyncio.set_event_loop(self.loop)

    def tearDown(self):
        self.loop.close()
        asyncio.set_event_loop(self._old_loop)

    def _get_protocol(self, *args, **kwargs):
        protocol = Server(*args, loop=self.loop, **kwargs)
        protocol.connection_made(self.transport)
        return protocol

    def test_honors_mail_delimeters(self):
        handler = ReceivingHandler()
        data = b'test\r\nmail\rdelimeters\nsaved'
        protocol = self._get_protocol(handler)
        protocol.data_received(BCRLF.join([
            b'HELO example.org',
            b'MAIL FROM: <anne@example.com>',
            b'RCPT TO: <anne@example.com>',
            b'DATA',
            data + b'\r\n.',
            b'QUIT\r\n'
            ]))
        try:
            self.loop.run_until_complete(protocol._handler_coroutine)
        except asyncio.CancelledError:
            pass
        assert len(handler.box) == 1
        assert handler.box[0][3] == data


class TestSMTP(unittest.TestCase):
    def setUp(self):
        controller = UTF8Controller(Sink)
        controller.start()
        self.addCleanup(controller.stop)
        self.address = (controller.hostname, controller.port)

    def test_helo(self):
        with SMTP(*self.address) as client:
            code, response = client.helo('example.com')
            self.assertEqual(code, 250)
            self.assertEqual(response, bytes(socket.getfqdn(), 'utf-8'))

    def test_helo_no_hostname(self):
        with SMTP(*self.address) as client:
            # smtplib substitutes .local_hostname if the argument is falsey.
            client.local_hostname = ''
            code, response = client.helo('')
            self.assertEqual(code, 501)
            self.assertEqual(response, b'Syntax: HELO hostname')

    def test_helo_duplicate(self):
        with SMTP(*self.address) as client:
            code, response = client.helo('example.com')
            self.assertEqual(code, 250)
            code, response = client.helo('example.org')
            self.assertEqual(code, 503)
            self.assertEqual(response, b'Duplicate HELO/EHLO')

    def test_ehlo(self):
        with SMTP(*self.address) as client:
            code, response = client.ehlo('example.com')
            self.assertEqual(code, 250)
            lines = response.splitlines()
            self.assertEqual(lines[0], bytes(socket.getfqdn(), 'utf-8'))
            self.assertEqual(lines[1], b'SIZE 33554432')
            self.assertEqual(lines[2], b'HELP')

    def test_ehlo_duplicate(self):
        with SMTP(*self.address) as client:
            code, response = client.ehlo('example.com')
            self.assertEqual(code, 250)
            code, response = client.ehlo('example.org')
            self.assertEqual(code, 503)
            self.assertEqual(response, b'Duplicate HELO/EHLO')

    def test_ehlo_no_hostname(self):
        with SMTP(*self.address) as client:
            # smtplib substitutes .local_hostname if the argument is falsey.
            client.local_hostname = ''
            code, response = client.ehlo('')
            self.assertEqual(code, 501)
            self.assertEqual(response, b'Syntax: EHLO hostname')

    def test_helo_then_ehlo(self):
        with SMTP(*self.address) as client:
            code, response = client.helo('example.com')
            self.assertEqual(code, 250)
            code, response = client.ehlo('example.org')
            self.assertEqual(code, 503)
            self.assertEqual(response, b'Duplicate HELO/EHLO')

    def test_ehlo_then_helo(self):
        with SMTP(*self.address) as client:
            code, response = client.ehlo('example.com')
            self.assertEqual(code, 250)
            code, response = client.helo('example.org')
            self.assertEqual(code, 503)
            self.assertEqual(response, b'Duplicate HELO/EHLO')

    def test_noop(self):
        with SMTP(*self.address) as client:
            code, response = client.noop()
            self.assertEqual(code, 250)

    def test_noop_with_arg(self):
        with SMTP(*self.address) as client:
            # .noop() doesn't accept arguments.
            code, response = client.docmd('NOOP', 'oops')
            self.assertEqual(code, 501)
            self.assertEqual(response, b'Syntax: NOOP')

    def test_quit(self):
        client = SMTP(*self.address)
        code, response = client.quit()
        self.assertEqual(code, 221)
        self.assertEqual(response, b'Bye')

    def test_quit_with_arg(self):
        client = SMTP(*self.address)
        code, response = client.docmd('QUIT', 'oops')
        self.assertEqual(code, 501)
        self.assertEqual(response, b'Syntax: QUIT')

    def test_help(self):
        with SMTP(*self.address) as client:
            # Don't get tricked by smtplib processing of the response.
            code, response = client.docmd('HELP')
            self.assertEqual(code, 250)
            self.assertEqual(response,
                             b'Supported commands: EHLO HELO MAIL RCPT '
                             b'DATA RSET NOOP QUIT VRFY')

    def test_help_helo(self):
        with SMTP(*self.address) as client:
            # Don't get tricked by smtplib processing of the response.
            code, response = client.docmd('HELP', 'HELO')
            self.assertEqual(code, 250)
            self.assertEqual(response, b'Syntax: HELO hostname')

    def test_help_ehlo(self):
        with SMTP(*self.address) as client:
            # Don't get tricked by smtplib processing of the response.
            code, response = client.docmd('HELP', 'EHLO')
            self.assertEqual(code, 250)
            self.assertEqual(response, b'Syntax: EHLO hostname')

    def test_help_mail(self):
        with SMTP(*self.address) as client:
            # Don't get tricked by smtplib processing of the response.
            code, response = client.docmd('HELP', 'MAIL')
            self.assertEqual(code, 250)
            self.assertEqual(response, b'Syntax: MAIL FROM: <address>')

    def test_help_mail_esmtp(self):
        with SMTP(*self.address) as client:
            code, response = client.ehlo('example.com')
            self.assertEqual(code, 250)
            code, response = client.docmd('HELP', 'MAIL')
            self.assertEqual(code, 250)
            self.assertEqual(
                response,
                b'Syntax: MAIL FROM: <address> [SP <mail-parameters>]')

    def test_help_rcpt(self):
        with SMTP(*self.address) as client:
            # Don't get tricked by smtplib processing of the response.
            code, response = client.docmd('HELP', 'RCPT')
            self.assertEqual(code, 250)
            self.assertEqual(response, b'Syntax: RCPT TO: <address>')

    def test_help_rcpt_esmtp(self):
        with SMTP(*self.address) as client:
            code, response = client.ehlo('example.com')
            self.assertEqual(code, 250)
            code, response = client.docmd('HELP', 'RCPT')
            self.assertEqual(code, 250)
            self.assertEqual(
                response,
                b'Syntax: RCPT TO: <address> [SP <mail-parameters>]')

    def test_help_data(self):
        with SMTP(*self.address) as client:
            code, response = client.docmd('HELP', 'DATA')
            self.assertEqual(code, 250)
            self.assertEqual(response, b'Syntax: DATA')

    def test_help_rset(self):
        with SMTP(*self.address) as client:
            code, response = client.docmd('HELP', 'RSET')
            self.assertEqual(code, 250)
            self.assertEqual(response, b'Syntax: RSET')

    def test_help_noop(self):
        with SMTP(*self.address) as client:
            code, response = client.docmd('HELP', 'NOOP')
            self.assertEqual(code, 250)
            self.assertEqual(response, b'Syntax: NOOP')

    def test_help_quit(self):
        with SMTP(*self.address) as client:
            code, response = client.docmd('HELP', 'QUIT')
            self.assertEqual(code, 250)
            self.assertEqual(response, b'Syntax: QUIT')

    def test_help_vrfy(self):
        with SMTP(*self.address) as client:
            code, response = client.docmd('HELP', 'VRFY')
            self.assertEqual(code, 250)
            self.assertEqual(response, b'Syntax: VRFY <address>')

    def test_help_bad_arg(self):
        with SMTP(*self.address) as client:
            # Don't get tricked by smtplib processing of the response.
            code, response = client.docmd('HELP me!')
            self.assertEqual(code, 501)
            self.assertEqual(response,
                             b'Supported commands: EHLO HELO MAIL RCPT '
                             b'DATA RSET NOOP QUIT VRFY')

    def test_expn(self):
        with SMTP(*self.address) as client:
            code, response = client.expn('anne@example.com')
            self.assertEqual(code, 502)
            self.assertEqual(response, b'EXPN not implemented')

    def test_mail_no_helo(self):
        with SMTP(*self.address) as client:
            code, response = client.docmd('MAIL FROM: <anne@example.com>')
            self.assertEqual(code, 503)
            self.assertEqual(response, b'Error: send HELO first')

    def test_mail_no_arg(self):
        with SMTP(*self.address) as client:
            client.helo('example.com')
            code, response = client.docmd('MAIL')
            self.assertEqual(code, 501)
            self.assertEqual(response, b'Syntax: MAIL FROM: <address>')

    def test_mail_no_from(self):
        with SMTP(*self.address) as client:
            client.helo('example.com')
            code, response = client.docmd('MAIL <anne@example.com>')
            self.assertEqual(code, 501)
            self.assertEqual(response, b'Syntax: MAIL FROM: <address>')

    def test_mail_params_no_esmtp(self):
        with SMTP(*self.address) as client:
            client.helo('example.com')
            code, response = client.docmd(
                'MAIL FROM: <anne@example.com> SIZE=10000')
            self.assertEqual(code, 501)
            self.assertEqual(response, b'Syntax: MAIL FROM: <address>')

    def test_mail_params_esmtp(self):
        with SMTP(*self.address) as client:
            client.ehlo('example.com')
            code, response = client.docmd(
                'MAIL FROM: <anne@example.com> SIZE=10000')
            self.assertEqual(code, 250)
            self.assertEqual(response, b'OK')

    def test_mail_from_twice(self):
        with SMTP(*self.address) as client:
            client.helo('example.com')
            code, response = client.docmd('MAIL FROM: <anne@example.com>')
            self.assertEqual(code, 250)
            self.assertEqual(response, b'OK')
            code, response = client.docmd('MAIL FROM: <anne@example.com>')
            self.assertEqual(code, 503)
            self.assertEqual(response, b'Error: nested MAIL command')

    def test_mail_from_malformed(self):
        with SMTP(*self.address) as client:
            client.helo('example.com')
            code, response = client.docmd('MAIL FROM: Anne <anne@example.com>')
            self.assertEqual(code, 501)
            self.assertEqual(response, b'Syntax: MAIL FROM: <address>')

    def test_mail_malformed_params_esmtp(self):
        with SMTP(*self.address) as client:
            client.ehlo('example.com')
            code, response = client.docmd(
                'MAIL FROM: <anne@example.com> SIZE 10000')
            self.assertEqual(code, 501)
            self.assertEqual(
                response,
                b'Syntax: MAIL FROM: <address> [SP <mail-parameters>]')

    def test_mail_missing_params_esmtp(self):
        with SMTP(*self.address) as client:
            client.ehlo('example.com')
            code, response = client.docmd('MAIL FROM: <anne@example.com> SIZE')
            self.assertEqual(code, 501)
            self.assertEqual(
                response,
                b'Syntax: MAIL FROM: <address> [SP <mail-parameters>]')

    def test_mail_unrecognized_params_esmtp(self):
        with SMTP(*self.address) as client:
            client.ehlo('example.com')
            code, response = client.docmd(
                'MAIL FROM: <anne@example.com> FOO=BAR')
            self.assertEqual(code, 555)
            self.assertEqual(
                response,
                b'MAIL FROM parameters not recognized or not implemented')

    def test_mail_params_bad_syntax_esmtp(self):
        with SMTP(*self.address) as client:
            client.ehlo('example.com')
            code, response = client.docmd(
                'MAIL FROM: <anne@example.com> #$%=!@#')
            self.assertEqual(code, 501)
            self.assertEqual(
                response,
                b'Syntax: MAIL FROM: <address> [SP <mail-parameters>]')

    def test_rcpt_no_helo(self):
        with SMTP(*self.address) as client:
            code, response = client.docmd('RCPT TO: <anne@example.com>')
            self.assertEqual(code, 503)
            self.assertEqual(response, b'Error: send HELO first')

    def test_rcpt_no_mail(self):
        with SMTP(*self.address) as client:
            code, response = client.helo('example.com')
            self.assertEqual(code, 250)
            code, response = client.docmd('RCPT TO: <anne@example.com>')
            self.assertEqual(code, 503)
            self.assertEqual(response, b'Error: need MAIL command')

    def test_rcpt_no_arg(self):
        with SMTP(*self.address) as client:
            code, response = client.helo('example.com')
            self.assertEqual(code, 250)
            code, response = client.docmd('MAIL FROM: <anne@example.com>')
            self.assertEqual(code, 250)
            code, response = client.docmd('RCPT')
            self.assertEqual(code, 501)
            self.assertEqual(response, b'Syntax: RCPT TO: <address>')

    def test_rcpt_no_arg_esmtp(self):
        with SMTP(*self.address) as client:
            code, response = client.ehlo('example.com')
            self.assertEqual(code, 250)
            code, response = client.docmd('MAIL FROM: <anne@example.com>')
            self.assertEqual(code, 250)
            code, response = client.docmd('RCPT')
            self.assertEqual(code, 501)
            self.assertEqual(
                response,
                b'Syntax: RCPT TO: <address> [SP <mail-parameters>]')

    def test_rcpt_no_address(self):
        with SMTP(*self.address) as client:
            code, response = client.ehlo('example.com')
            self.assertEqual(code, 250)
            code, response = client.docmd('MAIL FROM: <anne@example.com>')
            self.assertEqual(code, 250)
            code, response = client.docmd('RCPT TO:')
            self.assertEqual(code, 501)
            self.assertEqual(
                response,
                b'Syntax: RCPT TO: <address> [SP <mail-parameters>]')

    def test_rcpt_with_params_no_esmtp(self):
        with SMTP(*self.address) as client:
            code, response = client.helo('example.com')
            self.assertEqual(code, 250)
            code, response = client.docmd('MAIL FROM: <anne@example.com>')
            self.assertEqual(code, 250)
            code, response = client.docmd(
                'RCPT TO: <bart@example.com> SIZE=1000')
            self.assertEqual(code, 501)
            self.assertEqual(response, b'Syntax: RCPT TO: <address>')

    def test_rcpt_with_bad_params(self):
        with SMTP(*self.address) as client:
            code, response = client.ehlo('example.com')
            self.assertEqual(code, 250)
            code, response = client.docmd('MAIL FROM: <anne@example.com>')
            self.assertEqual(code, 250)
            code, response = client.docmd(
                'RCPT TO: <bart@example.com> #$%=!@#')
            self.assertEqual(code, 501)
            self.assertEqual(
                response,
                b'Syntax: RCPT TO: <address> [SP <mail-parameters>]')

    def test_rcpt_with_unknown_params(self):
        with SMTP(*self.address) as client:
            code, response = client.ehlo('example.com')
            self.assertEqual(code, 250)
            code, response = client.docmd('MAIL FROM: <anne@example.com>')
            self.assertEqual(code, 250)
            code, response = client.docmd(
                'RCPT TO: <bart@example.com> FOOBAR')
            self.assertEqual(code, 555)
            self.assertEqual(
                response,
                b'RCPT TO parameters not recognized or not implemented')

    def test_rset(self):
        with SMTP(*self.address) as client:
            code, response = client.rset()
            self.assertEqual(code, 250)
            self.assertEqual(response, b'OK')

    def test_rset_with_arg(self):
        with SMTP(*self.address) as client:
            code, response = client.docmd('RSET FOO')
            self.assertEqual(code, 501)
            self.assertEqual(response, b'Syntax: RSET')

    def test_vrfy(self):
        with SMTP(*self.address) as client:
            code, response = client.docmd('VRFY <anne@example.com>')
            self.assertEqual(code, 252)
            self.assertEqual(
              response,
              b'Cannot VRFY user, but will accept message and attempt delivery'
              )

    def test_vrfy_no_arg(self):
        with SMTP(*self.address) as client:
            code, response = client.docmd('VRFY')
            self.assertEqual(code, 501)
            self.assertEqual(response, b'Syntax: VRFY <address>')

    def test_vrfy_not_an_address(self):
        with SMTP(*self.address) as client:
            code, response = client.docmd('VRFY @@')
            self.assertEqual(code, 502)
            self.assertEqual(response, b'Could not VRFY @@')

    def test_data_no_helo(self):
        with SMTP(*self.address) as client:
            code, response = client.docmd('DATA')
            self.assertEqual(code, 503)
            self.assertEqual(response, b'Error: send HELO first')

    def test_data_no_rcpt(self):
        with SMTP(*self.address) as client:
            code, response = client.helo('example.com')
            self.assertEqual(code, 250)
            code, response = client.docmd('DATA')
            self.assertEqual(code, 503)
            self.assertEqual(response, b'Error: need RCPT command')

    def test_data_invalid_params(self):
        with SMTP(*self.address) as client:
            code, response = client.helo('example.com')
            self.assertEqual(code, 250)
            code, response = client.docmd('MAIL FROM: <anne@example.com>')
            self.assertEqual(code, 250)
            code, response = client.docmd('RCPT TO: <anne@example.com>')
            self.assertEqual(code, 250)
            code, response = client.docmd('DATA FOOBAR')
            self.assertEqual(code, 501)
            self.assertEqual(response, b'Syntax: DATA')

    def test_empty_command(self):
        with SMTP(*self.address) as client:
            code, response = client.docmd('')
            self.assertEqual(code, 500)
            self.assertEqual(response, b'Error: bad syntax')

    def test_too_long_command(self):
        with SMTP(*self.address) as client:
            code, response = client.docmd('a' * 513)
            self.assertEqual(code, 500)
            self.assertEqual(response, b'Error: line too long')

    def test_unknown_command(self):
        with SMTP(*self.address) as client:
            code, response = client.docmd('FOOBAR')
            self.assertEqual(code, 500)
            self.assertEqual(
                response,
                b'Error: command "FOOBAR" not recognized')


class TestSMTPWithController(unittest.TestCase):
    def test_mail_with_size_too_large(self):
        controller = SizedController(Sink(), 9999)
        controller.start()
        self.addCleanup(controller.stop)
        with SMTP(controller.hostname, controller.port) as client:
            client.ehlo('example.com')
            code, response = client.docmd(
                'MAIL FROM: <anne@example.com> SIZE=10000')
            self.assertEqual(code, 552)
            self.assertEqual(
                response,
                b'Error: message size exceeds fixed maximum message size')

    def test_mail_with_compatible_smtputf8(self):
        controller = SMTPUTF8Controller(Sink())
        controller.start()
        self.addCleanup(controller.stop)
        with SMTP(controller.hostname, controller.port) as client:
            client.ehlo('example.com')
            code, response = client.docmd(
                'MAIL FROM: <anne@example.com> SMTPUTF8')
            self.assertEqual(code, 250)
            self.assertEqual(response, b'OK')

    def test_mail_with_unrequited_smtputf8(self):
        controller = SMTPUTF8Controller(Sink())
        controller.start()
        self.addCleanup(controller.stop)
        with SMTP(controller.hostname, controller.port) as client:
            client.ehlo('example.com')
            code, response = client.docmd('MAIL FROM: <anne@example.com>')
            self.assertEqual(code, 250)
            self.assertEqual(response, b'OK')

    def test_mail_with_incompatible_smtputf8(self):
        controller = SMTPUTF8Controller(Sink())
        controller.start()
        self.addCleanup(controller.stop)
        with SMTP(controller.hostname, controller.port) as client:
            client.ehlo('example.com')
            code, response = client.docmd(
                'MAIL FROM: <anne@example.com> SMTPUTF8=YES')
            self.assertEqual(code, 501)
            self.assertEqual(response, b'Error: SMTPUTF8 takes no arguments')

    def test_mail_invalid_body(self):
        controller = Controller(Sink())
        controller.start()
        self.addCleanup(controller.stop)
        with SMTP(controller.hostname, controller.port) as client:
            client.ehlo('example.com')
            code, response = client.docmd(
                'MAIL FROM: <anne@example.com> BODY 9BIT')
            self.assertEqual(code, 501)
            self.assertEqual(response,
                             b'Error: BODY can only be one of 7BIT, 8BITMIME')

    def test_esmtp_no_size_limit(self):
        controller = SizedController(Sink(), size=None)
        controller.start()
        self.addCleanup(controller.stop)
        with SMTP(controller.hostname, controller.port) as client:
            code, response = client.ehlo('example.com')
            self.assertEqual(code, 250)
            for line in response.splitlines():
                self.assertNotEqual(line[:4], b'SIZE')

    def test_process_message_error(self):
        controller = Controller(ErroringHandler())
        controller.start()
        self.addCleanup(controller.stop)
        with SMTP(controller.hostname, controller.port) as client:
            code, response = client.ehlo('example.com')
            self.assertEqual(code, 250)
            with self.assertRaises(SMTPDataError) as cm:
                client.sendmail('anne@example.com', ['bart@example.com'], """\
From: anne@example.com
To: bart@example.com
Subject: A test

Testing
""")
                self.assertEqual(cm.exception.code, 499)
                self.assertEqual(cm.exception.response,
                                 b'Could not accept the message')

<<<<<<< HEAD
    def test_unexpected_errors(self):
        class ErrorSMTP(Server):
            @asyncio.coroutine
            def smtp_HELO(self, hostname):
                raise ValueError('test')

        class ErrorController(Controller):
            def factory(self):
                return ErrorSMTP(self.handler)

        handler = ErroringHandler()
        controller = ErrorController(handler)
        controller.start()
        self.addCleanup(controller.stop)
        with SMTP(controller.hostname, controller.port) as client:
            code, response = client.helo('example.com')
        self.assertEqual(code, 500)
        self.assertEqual(response, b'Error: (ValueError) test')
        self.assertIsInstance(handler.error, ValueError)
=======
    def test_too_long_message_body(self):
        controller = SizedController(Sink(), size=100)
        controller.start()
        self.addCleanup(controller.stop)
        with SMTP(controller.hostname, controller.port) as client:
            client.helo('example.com')
            mail = '\r\n'.join(['z' * 20] * 10)
            with self.assertRaises(SMTPResponseException) as cm:
                client.sendmail('anne@example.com', ['bart@example.com'], mail)
            self.assertEqual(cm.exception.smtp_code, 552)
            self.assertEqual(cm.exception.smtp_error,
                             b'Error: Too much mail data')

    def test_dots_escaped(self):
        handler = ReceivingHandler()
        controller = UTF8Controller(handler)
        controller.start()
        self.addCleanup(controller.stop)
        with SMTP(controller.hostname, controller.port) as client:
            client.helo('example.com')
            mail = CRLF.join(['Test', '.', 'mail'])
            client.sendmail('anne@example.com', ['bart@example.com'], mail)
            self.assertEqual(len(handler.box), 1)
            mail = handler.box[0]
            self.assertEqual(mail[3], 'Test\r\n.\r\nmail')
>>>>>>> 7f234f4a


class TestCustomizations(unittest.TestCase):
    def test_custom_hostname(self):
        controller = CustomHostnameController(Sink)
        controller.start()
        self.addCleanup(controller.stop)
        with SMTP(controller.hostname, controller.port) as client:
            code, response = client.helo('example.com')
            self.assertEqual(code, 250)
            self.assertEqual(response, bytes('custom.localhost', 'utf-8'))

    def test_custom_greeting(self):
        controller = CustomIdentController(Sink)
        controller.start()
        self.addCleanup(controller.stop)
        with SMTP() as client:
            code, msg = client.connect(controller.hostname, controller.port)
            self.assertEqual(code, 220)
            # The hostname prefix is unpredictable.
            self.assertEqual(msg[-22:], b'Identifying SMTP v2112')

    def test_default_greeting(self):
        controller = Controller(Sink)
        controller.start()
        self.addCleanup(controller.stop)
        with SMTP() as client:
            code, msg = client.connect(controller.hostname, controller.port)
            self.assertEqual(code, 220)
            # The hostname prefix is unpredictable.
            self.assertEqual(msg[-len(GREETING):], bytes(GREETING, 'utf-8'))

    def test_mail_invalid_body_param(self):
        controller = NoDecodeController(Sink)
        controller.start()
        self.addCleanup(controller.stop)
        with SMTP() as client:
            code, msg = client.connect(controller.hostname, controller.port)
            client.ehlo('example.com')
            code, response = client.docmd(
                'MAIL FROM: <anne@example.com> BODY=FOOBAR')
            self.assertEqual(code, 501)
            self.assertEqual(
                response,
                b'Error: BODY can only be one of 7BIT, 8BITMIME')<|MERGE_RESOLUTION|>--- conflicted
+++ resolved
@@ -1,4 +1,5 @@
 """Test the SMTP protocol."""
+
 import socket
 import asyncio
 import unittest
@@ -646,27 +647,6 @@
                 self.assertEqual(cm.exception.response,
                                  b'Could not accept the message')
 
-<<<<<<< HEAD
-    def test_unexpected_errors(self):
-        class ErrorSMTP(Server):
-            @asyncio.coroutine
-            def smtp_HELO(self, hostname):
-                raise ValueError('test')
-
-        class ErrorController(Controller):
-            def factory(self):
-                return ErrorSMTP(self.handler)
-
-        handler = ErroringHandler()
-        controller = ErrorController(handler)
-        controller.start()
-        self.addCleanup(controller.stop)
-        with SMTP(controller.hostname, controller.port) as client:
-            code, response = client.helo('example.com')
-        self.assertEqual(code, 500)
-        self.assertEqual(response, b'Error: (ValueError) test')
-        self.assertIsInstance(handler.error, ValueError)
-=======
     def test_too_long_message_body(self):
         controller = SizedController(Sink(), size=100)
         controller.start()
@@ -692,7 +672,26 @@
             self.assertEqual(len(handler.box), 1)
             mail = handler.box[0]
             self.assertEqual(mail[3], 'Test\r\n.\r\nmail')
->>>>>>> 7f234f4a
+
+    def test_unexpected_errors(self):
+        class ErrorSMTP(Server):
+            @asyncio.coroutine
+            def smtp_HELO(self, hostname):
+                raise ValueError('test')
+
+        class ErrorController(Controller):
+            def factory(self):
+                return ErrorSMTP(self.handler)
+
+        handler = ErroringHandler()
+        controller = ErrorController(handler)
+        controller.start()
+        self.addCleanup(controller.stop)
+        with SMTP(controller.hostname, controller.port) as client:
+            code, response = client.helo('example.com')
+        self.assertEqual(code, 500)
+        self.assertEqual(response, b'Error: (ValueError) test')
+        self.assertIsInstance(handler.error, ValueError)
 
 
 class TestCustomizations(unittest.TestCase):
